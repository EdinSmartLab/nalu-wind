--- conflicted
+++ resolved
@@ -3563,14 +3563,10 @@
 void
 Realm::set_tpet_global_id()
 {
-<<<<<<< HEAD
   // FIXME (13 Mar 2019) Actually, we don't need to do this work.  We
   // already do most of the work for this when we compute
   // ownedRowsMap_.
 
-
-=======
->>>>>>> 89dd9c60
   /* Create a mapping of Nalu Global ID (nodes) to contiguous Tpetra Global ID.
    *
    * Background: For efficiency, TpetraLinearSystem now requires contiguous ranges of GlobalOrdinals. 
