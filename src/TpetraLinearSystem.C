--- conflicted
+++ resolved
@@ -313,20 +313,12 @@
   maxOwnedRowId_ = counts.numOwnedNodes * numDof_;
   maxSharedNotOwnedRowId_ = counts.numNodes * numDof_;
 
-<<<<<<< HEAD
   ThrowRequireMsg((uint)maxOwnedRowId_ == numRows_," old and new max row values differ");
-=======
-  // CBL
->>>>>>> 89dd9c60
   assert(maxOwnedRowId_ == numRows_ );
 
   // Also, we'll build up our own local id map. Note: first we number
   // the owned nodes then we number the sharedNotOwned nodes.
-<<<<<<< HEAD
-
-=======
-  LocalOrdinal localId = 0;
->>>>>>> 89dd9c60
+
   std::unique_ptr<stk::mesh::Entity[]> shared_not_owned_nodes(new stk::mesh::Entity[counts.numSharedNotOwnedNotLocallyOwned]);
   unsigned shared_not_owned_nodes_csz=0;
   std::unique_ptr<GlobalOrdinal[]> sharedNotOwnedGids(new GlobalOrdinal[counts.numSharedNotOwnedNotLocallyOwned*numDof_]);
@@ -360,10 +352,10 @@
                              CompareEntityEqualById(bulkData, realm_.naluGlobalId_));
   shared_not_owned_nodes_csz = unq_ptr - shared_not_owned_nodes.get();
   
+  LocalOrdinal localId = 0;
   for (unsigned inode=0; inode < shared_not_owned_nodes_csz; ++inode) {
     stk::mesh::Entity entity = shared_not_owned_nodes[inode];
     auto tpetId = *stk::mesh::field_data(*realm_.tpetGlobalId_, entity);
-<<<<<<< HEAD
     auto naluId = *stk::mesh::field_data(*realm_.naluGlobalId_, entity);
     entity = get_entity_master(bulkData, entity, naluId);
     myLIDs_[tpetId] = numDof_ * size_t(inode); // tpetId doesn't include dof adjustment
@@ -371,24 +363,12 @@
     for(unsigned idof=0; idof < numDof_; ++ idof) {
       const GlobalOrdinal gid = GID_(tpetId, numDof_, idof);
       sharedPids_[sharedNotOwnedGids_csz] = owner;
-=======
-   
-    entity = get_entity_master(bulkData, entity, tpetId);
-    myLIDs_[tpetId - realm_.tpetILower_] = numDof_*localId++; // tpetId doesn't include dof adjustment
-    int owner = bulkData.parallel_owner_rank(entity);
-    for(unsigned idof=0; idof < numDof_; ++ idof) {
-      const GlobalOrdinal gid = GID_(tpetId, numDof_, idof);
->>>>>>> 89dd9c60
       sharedNotOwnedGids[sharedNotOwnedGids_csz++]=gid;
     }
   }
 
-<<<<<<< HEAD
   NaluEnv::self().naluOutput()<< rank<<" built shared gid/pid "<<std::endl;
 
-
-=======
->>>>>>> 89dd9c60
   const Teuchos::RCP<LinSys::Comm> tpetraComm = Teuchos::rcp(new LinSys::Comm(bulkData.parallel()));
 
   // ownedRowsMap_ = Teuchos::rcp(new LinSys::Map(Teuchos::OrdinalTraits<Tpetra::global_size_t>::invalid(),
@@ -397,12 +377,7 @@
   //                                              1, 
   //                                              tpetraComm));
 
-<<<<<<< HEAD
-  
-
   NaluEnv::self().naluOutputP0() <<rank<< " ownedRowsMap_ args maxRowID_= "<<maxRowId_<<" numRows_ "<<numRows_<<std::endl;
-=======
->>>>>>> 89dd9c60
   ownedRowsMap_ = Teuchos::rcp(new LinSys::Map(maxRowId_,
                                                numRows_,
                                                1, 
@@ -767,12 +742,7 @@
       {
         const size_t stkIndex = k*fieldSize + d;
         { /* debug section */
-<<<<<<< HEAD
           assert ( get_entity_tpet_id(node) == nodeGID) ;
-=======
-          auto GID = get_entity_tpet_id(node);
-          assert ( GID == nodeGID) ;
->>>>>>> 89dd9c60
         }
         tpetraField->replaceGlobalValue(nodeGID, d, stkFieldPtr[stkIndex]);
       }
@@ -792,11 +762,7 @@
     }
 }
 
-<<<<<<< HEAD
 void add_lengths_to_comm(const stk::mesh::BulkData& ,
-=======
-void add_lengths_to_comm(const stk::mesh::BulkData& 
->>>>>>> 89dd9c60
                          stk::CommNeighbors& commNeighbors,
                          int entity_a_owner,
                          stk::mesh::EntityId entityId_a,
@@ -1085,12 +1051,7 @@
     const stk::mesh::EntityId* nodeIds = stk::mesh::field_data(*realm_.naluGlobalId_, b); // CBL don't mod
     for(size_t i=0; i<b.size(); ++i) {
       stk::mesh::Entity node = b[i];
-<<<<<<< HEAD
-      
       MyLIDMapType::const_iterator iter = myLIDs_.find(nodeIds[i]); 
-=======
-      MyLIDMapType::const_iterator iter = myLIDs_.find(nodeIds[i]);
->>>>>>> 89dd9c60
       if (iter != myLIDs_.end()) {
         entityToLID_[node.local_offset()] = iter->second;
         if (nodeIds[i] != bulk.identifier(node)) {
@@ -1112,18 +1073,10 @@
     const stk::mesh::BucketVector& nodeBuckets = bulk.buckets(stk::topology::NODE_RANK);
     for(const stk::mesh::Bucket* bptr : nodeBuckets) {
         const stk::mesh::Bucket& b = *bptr;
-<<<<<<< HEAD
-        //        const stk::mesh::EntityId* nodeIds = stk::mesh::field_data(*realm_.naluGlobalId_, b);
-        for(size_t i=0; i<b.size(); ++i) {
-            stk::mesh::Entity node = b[i];
-            auto gid = get_entity_tpet_id(node);  // the totalColsMap_ is now in contiguous gid from tpetGlobalId_
-            //            git = GID_(gid,numDof_,?)
-=======
         const stk::mesh::EntityId* nodeIds = stk::mesh::field_data(*realm_.tpetGlobalId_, b);//cbl naluGlobalId_->tpetGlobalId
         for(size_t i=0; i<b.size(); ++i) {
             stk::mesh::Entity node = b[i];
             auto gid = get_entity_tpet_id(node);
->>>>>>> 89dd9c60
             entityToColLID_[node.local_offset()] = totalColsMap_->getLocalElement(gid);
         }
     }
@@ -1145,11 +1098,7 @@
         stk::mesh::EntityId naluId = *stk::mesh::field_data(*realm_.naluGlobalId_, node);
         stk::mesh::Entity master = get_entity_master(bulkData, node, naluId);
         for(unsigned idof=0; idof < numDof_; ++ idof) {
-<<<<<<< HEAD
-=======
-
           //          GlobalOrdinal gid = GID_(naluId, numDof_, idof);
->>>>>>> 89dd9c60
           auto gid = GID_(get_entity_tpet_id(node),numDof_,idof);
           ownersAndGids_.insert(std::make_pair(bulkData.parallel_owner_rank(master), gid));
         }
@@ -1402,14 +1351,6 @@
   stk::mesh::BulkData & bulkData = realm_.bulk_data();
   stk::mesh::MetaData & metaData = realm_.meta_data();
 
-<<<<<<< HEAD
-=======
-  // CBL *** NOTE 1 *** 
-  // CBL From here to *** End Note 1 *** can be (?) removed because we've converted to using the 
-  // CBL stk::mesh::copy_owned_to_shared(bulk, fVec); // communicates GID's to shared
-  // CBL stk::mesh::communicate_field_data(bulk.aura_ghosting(), fVec);
-
->>>>>>> 89dd9c60
   for(std::vector<stk::mesh::Entity>& vec : connections_) {
     std::sort(vec.begin(), vec.end());
   }
@@ -1447,9 +1388,6 @@
 
   communicate_remote_columns(bulkData, neighborProcs, commNeighbors, numDof_, ownedRowsMap_, ownedRowLengths, ownersAndGids_);
 
-  // CBL *** End Note 1 ***
-
-
   LocalGraphArrays ownedGraph(ownedRowLengths);
   LocalGraphArrays sharedNotOwnedGraph(globalRowLengths);
 
