--- conflicted
+++ resolved
@@ -1253,9 +1253,9 @@
           else if (sourceName == "VariableDensityNonIso" ) {
             suppAlg = new VariableDensityNonIsoMomentumSrcNodeSuppAlg(realm_);
           }
-          else if ( sourceName == "actuator_line") {
-            suppAlg = new MomentumActuatorLineSrcNodeSuppAlg(realm_);
-          }
+	  else if ( sourceName == "actuator") {
+	    suppAlg = new MomentumActuatorSrcNodeSuppAlg(realm_);
+	  }
           else if ( sourceName == "EarthCoriolis") {
             suppAlg = new MomentumCoriolisSrcNodeSuppAlg(realm_);
           }
@@ -1265,28 +1265,6 @@
           NaluEnv::self().naluOutputP0() << "MomentumNodalSrcTerms::added() " << sourceName << std::endl;
           theAlg->supplementalAlg_.push_back(suppAlg);
         }
-<<<<<<< HEAD
-        else if ( sourceName == "gcl") {
-          suppAlg = new MomentumGclSrcNodeSuppAlg(realm_);
-        }
-        else if (sourceName == "SteadyTaylorVortex" ) {
-          suppAlg = new SteadyTaylorVortexMomentumSrcNodeSuppAlg(realm_);
-        }
-        else if (sourceName == "VariableDensity" ) {
-          suppAlg = new VariableDensityMomentumSrcNodeSuppAlg(realm_);
-        }
-        else if (sourceName == "VariableDensityNonIso" ) {
-          suppAlg = new VariableDensityNonIsoMomentumSrcNodeSuppAlg(realm_);
-        }
-        else if ( sourceName == "actuator") {
-          suppAlg = new MomentumActuatorSrcNodeSuppAlg(realm_);
-        }
-        else {
-          throw std::runtime_error("MomentumNodalSrcTerms::Error Source term is not supported: " + sourceName);
-        }
-        theAlg->supplementalAlg_.push_back(suppAlg);
-=======
->>>>>>> b2e98b46
       }
     }
     else {
