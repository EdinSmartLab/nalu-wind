#
#	This is the top level CMakeLists.txt file
#	It should be located within master/nalu
#	But not in the BUILD folder itself
#
###########################################################################################################

cmake_minimum_required (VERSION 2.8.11)

###########################################################################################################
#
#  THESE PATHS MAY NEED TO BE CHANGED DEPENDING ON WHERE THEY ARE STORED!!!
#

SET(CMAKE_FIND_LIBRARY_PREFIXES lib)
SET(CMAKE_FIND_LIBRARY_SUFFIXES a)

SET(CMAKE_PREFIX_PATH ${TRILINOS_DIR} ${CMAKE_PREFIX_PATH})
FIND_PACKAGE(TRILINOS REQUIRED)

# This needs to be cleaned up
find_library(YAML_LIBRARY NAMES libyaml-cpp.a PATHS ${YAML_DIR}/lib )
find_path(YAML_INCLUDES yaml.h PATHS ${YAML_DIR}/include/yaml-cpp )
include_directories(${YAML_INCLUDES})

#include(FindPackageHandleStandardArgs)

include_directories(${Trilinos_INCLUDE_DIRS})
include_directories(${Trilinos_TPL_INCLUDE_DIRS})

#######################################     TRILINOS	 ##################################################

MESSAGE("\nFound Trilinos!  Here are the details: ")
# Uncomment lines to view more details about Trilinos
MESSAGE("   Trilinos_DIR = ${Trilinos_DIR}")
MESSAGE("   Trilinos_VERSION = ${Trilinos_VERSION}")
MESSAGE("   Trilinos_PACKAGE_LIST = ${Trilinos_PACKAGE_LIST}")
MESSAGE("   Trilinos_LIBRARIES = ${Trilinos_LIBRARIES}")
MESSAGE("   Trilinos_BIN_DIRS = ${Trilinos_BIN_DIRS}")
MESSAGE("   Trilinos_INCLUDE_DIRS = ${Trilinos_INCLUDE_DIRS}")
MESSAGE("   Trilinos_LIBRARY_DIRS = ${Trilinos_LIBRARY_DIRS}")
MESSAGE("   Trilinos_TPL_LIST = ${Trilinos_TPL_LIST}")
MESSAGE("   Trilinos_TPL_INCLUDE_DIRS = ${Trilinos_TPL_INCLUDE_DIRS}")
MESSAGE("   Trilinos_TPL_LIBRARIES = ${Trilinos_TPL_LIBRARIES}")
MESSAGE("   Trilinos_TPL_LIBRARY_DIRS = ${Trilinos_TPL_LIBRARY_DIRS}")
MESSAGE("   Trilinos_BUILD_SHARED_LIBS = ${Trilinos_BUILD_SHARED_LIBS}")
MESSAGE("   Trilinos_CXX_COMPILER_FLAGS = ${Trilinos_CXX_COMPILER_FLAGS}")
MESSAGE("End of Trilinos details\n")

# ADD_OPTION(

# Optional Installation helpers
SET (INSTALL_NALU FALSE)
IF (ENABLE_INSTALL)
    SET (INSTALL_NALU TRUE)
ENDIF()

IF (INSTALL_NALU)
  set(BINARY_INSTALL_DIR bin)
  set(INCLUDE_INSTALL_DIR include)
  set(LIB_INSTALL_DIR lib)
  include(CMakePackageConfigHelpers)
ENDIF ()

MESSAGE("Setting and checking of compilers:")
SET(CMAKE_CXX_COMPILER ${Trilinos_CXX_COMPILER} )
SET(CMAKE_C_COMPILER ${Trilinos_C_COMPILER} )
SET(CMAKE_Fortran_COMPILER ${Trilinos_Fortran_COMPILER} )

IF (CMAKE_Fortran_COMPILER) # Enable Fortran if it is enabled in Trilinos.
  ENABLE_LANGUAGE(Fortran)
ENDIF()

# Build Nalu as shared libraries if Trilinos was compiled that way

<<<<<<< HEAD
add_definitions(${Trilinos_CXX_COMPILER_FLAGS})
=======
>>>>>>> 4ad7cbc0
IF(Trilinos_BUILD_SHARED_LIBS)
  SET(Nalu_LIBRARY_TYPE SHARED)
  SET(BUILD_SHARED_LIBS ON)
  MESSAGE("-- Building Nalu with shared libraries")
ELSE(Trilinos_BUILD_SHARED_LIBS)
  SET(Nalu_LIBRARY_TYPE STATIC)
ENDIF(Trilinos_BUILD_SHARED_LIBS)

SET(CMAKE_CXX_FLAGS ${CMAKE_CXX_FLAGS} ${Trilinos_CXX_COMPILER_FLAGS} )
<<<<<<< HEAD
MESSAGE("-- CMAKE_CXX_FLAGS = ${CMAKE_CXX_FLAGS}")

#add_definitions(${Trilinos_CXX_COMPILER_FLAGS})

#######################     NALU     #######################
=======

MESSAGE("   CMAKE_CXX_FLAGS = ${CMAKE_CXX_FLAGS}")

#######################################     NALU     ######################################################
>>>>>>> 4ad7cbc0

PROJECT(Nalu)

file (GLOB SOURCE src/*.C src/*/*.C src/*/*.F)
file (GLOB HEADER include/*.h include/*/*.h)

include_directories (${CMAKE_SOURCE_DIR}/include)
add_library (nalu ${SOURCE} ${HEADER})
target_link_libraries(nalu ${Trilinos_LIBRARIES})
target_link_libraries(nalu ${YAML_LIBRARY})

add_executable(naluX nalu.C)
target_link_libraries(naluX nalu)
MESSAGE("\nAnd CMake says...:")<|MERGE_RESOLUTION|>--- conflicted
+++ resolved
@@ -47,8 +47,6 @@
 MESSAGE("   Trilinos_CXX_COMPILER_FLAGS = ${Trilinos_CXX_COMPILER_FLAGS}")
 MESSAGE("End of Trilinos details\n")
 
-# ADD_OPTION(
-
 # Optional Installation helpers
 SET (INSTALL_NALU FALSE)
 IF (ENABLE_INSTALL)
@@ -73,10 +71,6 @@
 
 # Build Nalu as shared libraries if Trilinos was compiled that way
 
-<<<<<<< HEAD
-add_definitions(${Trilinos_CXX_COMPILER_FLAGS})
-=======
->>>>>>> 4ad7cbc0
 IF(Trilinos_BUILD_SHARED_LIBS)
   SET(Nalu_LIBRARY_TYPE SHARED)
   SET(BUILD_SHARED_LIBS ON)
@@ -85,21 +79,14 @@
   SET(Nalu_LIBRARY_TYPE STATIC)
 ENDIF(Trilinos_BUILD_SHARED_LIBS)
 
-SET(CMAKE_CXX_FLAGS ${CMAKE_CXX_FLAGS} ${Trilinos_CXX_COMPILER_FLAGS} )
-<<<<<<< HEAD
-MESSAGE("-- CMAKE_CXX_FLAGS = ${CMAKE_CXX_FLAGS}")
-
-#add_definitions(${Trilinos_CXX_COMPILER_FLAGS})
-
-#######################     NALU     #######################
-=======
-
-MESSAGE("   CMAKE_CXX_FLAGS = ${CMAKE_CXX_FLAGS}")
-
-#######################################     NALU     ######################################################
->>>>>>> 4ad7cbc0
+#######################################     NALU     ##########################
 
 PROJECT(Nalu)
+
+SET(CMAKE_CXX_FLAGS ${CMAKE_CXX_FLAGS} ${Trilinos_CXX_COMPILER_FLAGS})
+SET(CMAKE_Fortran_FLAGS ${CMAKE_Fortran_FLAGS} ${Trilinos_Fortran_COMPILER_FLAGS})
+MESSAGE("-- CMAKE_CXX_FLAGS     = ${CMAKE_CXX_FLAGS}")
+MESSAGE("-- CMAKE_Fortran_FLAGS = ${CMAKE_Fortran_FLAGS}")
 
 file (GLOB SOURCE src/*.C src/*/*.C src/*/*.F)
 file (GLOB HEADER include/*.h include/*/*.h)
