/*------------------------------------------------------------------------*/
/*  Copyright 2014 Sandia Corporation.                                    */
/*  This software is released under the license detailed                  */
/*  in the file, LICENSE, which is located in the top-level Nalu          */
/*  directory structure                                                   */
/*------------------------------------------------------------------------*/


#ifndef Enums_h
#define Enums_h

#include <string>
#include <map>

namespace sierra {
namespace nalu {

enum AlgorithmType{
  INTERIOR  = 0,
  INFLOW    = 1,
  WALL      = 2,
  OPEN      = 3,
  MASS      = 4,
  SRC       = 5,
  SYMMETRY  = 6,
  WALL_HF   = 7,
  WALL_CHT  = 8,
  WALL_RAD  = 9,
  NON_CONFORMAL = 10,
  ELEM_SOURCE = 11,
  OVERSET = 12,
  WALL_ABL = 13
};

enum BoundaryConditionType{
  INFLOW_BC    = 1,
  OPEN_BC      = 2,
  WALL_BC      = 3,
  SYMMETRY_BC  = 4,
  PERIODIC_BC  = 5,
  NON_CONFORMAL_BC = 6,
  OVERSET_BC = 7
};

enum EquationType {
  EQ_MOMENTUM = 0,
  EQ_CONTINUITY = 1,
  EQ_MIXTURE_FRACTION = 2,
  EQ_TURBULENT_KE = 3,
  EQ_TEMPERATURE = 4,
  EQ_INTENSITY = 5,
  EQ_ENTHALPY = 6,
  EQ_MESH_DISPLACEMENT = 7,
  EQ_SPEC_DISS_RATE = 8,
  EQ_MASS_FRACTION = 9,
  EQ_PNG   = 10,
  EQ_PNG_P = 11,
  EQ_PNG_Z = 12,
  EQ_PNG_H = 13,
  EQ_PNG_U = 14,
  EQ_PNG_TKE = 15, // FIXME... Last PNG managed like this..
  EquationSystemType_END
};

static const std::string EquationTypeMap[] = {
  "Momentum",
  "Continuity",
  "Mixture_Fraction",
  "Turbulent_KE",
  "Temperature",
  "Intensity",
  "Enthalpy",
  "MeshVelocity",
  "Specific_Dissipation_Rate",
  "Mass_Fraction",
  "PNG",
  "PNG_P",
  "PNG_Z",
  "PNG_H",
  "PNG_U",
  "PNG_TKE"
};

enum UserDataType {
  CONSTANT_UD = 0,
  FUNCTION_UD = 1,
  USER_SUB_UD = 2,
  UserDataType_END
};

// prop enum and name below
enum PropertyIdentifier {
  DENSITY_ID = 0,
  VISCOSITY_ID = 1,
  SPEC_HEAT_ID = 2,
  THERMAL_COND_ID = 3,
  ABSORBTION_COEFF_ID = 4,
  ENTHALPY_ID = 5,
  LAME_MU_ID = 6,
  LAME_LAMBDA_ID = 7,
  SCATTERING_COEFF_ID = 8,
  PropertyIdentifier_END
};

static const std::string PropertyIdentifierNames[] = {
  "density",
  "viscosity",
  "specific_heat",
  "thermal_conductivity",
  "absorption_coefficient",
  "enthalpy",
  "lame_mu",
  "lame_lambda",
  "scattering_coefficient"};

// prop enum and name below
enum  MaterialPropertyType {
  CONSTANT_MAT = 0,
  MIXFRAC_MAT = 1,
  POLYNOMIAL_MAT = 2,
  IDEAL_GAS_T_MAT = 3,
  GEOMETRIC_MAT = 4,
  IDEAL_GAS_T_P_MAT = 5,
  HDF5_TABLE_MAT = 6,
  IDEAL_GAS_YK_MAT = 7,
  GENERIC = 8,
  MaterialPropertyType_END
};

enum NaluState {
  NALU_STATE_N = 0,
  NALU_STATE_NM1 = 1
};

enum TurbulenceModel {
  LAMINAR = 0,
  KSGS = 1,
  SMAGORINSKY = 2,
  WALE = 3,
  SST = 4,
  SST_DES = 5,
  TurbulenceModel_END
};  

// matching string name index into above enums (must match PERFECTLY)
static const std::string TurbulenceModelNames[] = {
  "laminar",
  "ksgs",
  "smagorinsky",
  "wale",
  "sst",
  "sst_des"};

enum TurbulenceModelConstant {
  TM_cMu = 0,
  TM_kappa = 1,
  TM_cDESke = 2,
  TM_cDESkw = 3,
  TM_tkeProdLimitRatio = 4,
  TM_cmuEps = 5,
  TM_cEps = 6,
  TM_betaStar = 7,
  TM_aOne = 8,
  TM_betaOne = 9,
  TM_betaTwo = 10,
  TM_gammaOne = 11,
  TM_gammaTwo = 12,
  TM_sigmaKOne = 13,
  TM_sigmaKTwo = 14,
  TM_sigmaWOne = 15,
  TM_sigmaWTwo = 16,
  TM_cmuCs = 17,
  TM_Cw = 18,
  TM_CbTwo = 19,
  TM_END = 20
};

static const std::string TurbulenceModelConstantNames[] = {
  "cMu",
  "kappa",
  "cDESke",
  "cDESkw",
  "tkeProdLimitRatio",
  "cmuEps",
  "cEps",
  "betaStar",
  "aOne",
  "betaOne",
  "betaTwo",
  "gammaOne",
  "gammaTwo",
  "sigmaKOne",
  "sigmaKTwo",
  "sigmaWOne",
  "sigmaWTwo",
  "cmuCs",
  "Cw",
  "Cb2",
  "END"};

<<<<<<< HEAD
enum NonConformalAlgType {
  NC_ALG_TYPE_DG = 0,
  NC_ALG_TYPE_RB = 1,
  NC_ALG_TYPE_END = 2
};

const std::string NonConformalAlgTypeNames[] = {
  "dg",
  "rb",
  "END" };

enum ActuatorType {
  ActLinePointDrag = 0,
  ActLineFAST = 1,
  ActDisc = 2,
  ActSector = 3,
  ActuatorType_END
};

 static std::map<std::string, ActuatorType> ActuatorTypeMap = { {"ActLinePointDrag",ActuatorType::ActLinePointDrag}, {"ActLineFAST",ActuatorType::ActLineFAST}, {"ActDisc",ActuatorType::ActDisc}, {"ActSector",ActuatorType::ActSector}};

=======
>>>>>>> b2e98b46
} // namespace nalu
} // namespace Sierra

#endif<|MERGE_RESOLUTION|>--- conflicted
+++ resolved
@@ -198,18 +198,6 @@
   "Cb2",
   "END"};
 
-<<<<<<< HEAD
-enum NonConformalAlgType {
-  NC_ALG_TYPE_DG = 0,
-  NC_ALG_TYPE_RB = 1,
-  NC_ALG_TYPE_END = 2
-};
-
-const std::string NonConformalAlgTypeNames[] = {
-  "dg",
-  "rb",
-  "END" };
-
 enum ActuatorType {
   ActLinePointDrag = 0,
   ActLineFAST = 1,
@@ -220,8 +208,6 @@
 
  static std::map<std::string, ActuatorType> ActuatorTypeMap = { {"ActLinePointDrag",ActuatorType::ActLinePointDrag}, {"ActLineFAST",ActuatorType::ActLineFAST}, {"ActDisc",ActuatorType::ActDisc}, {"ActSector",ActuatorType::ActSector}};
 
-=======
->>>>>>> b2e98b46
 } // namespace nalu
 } // namespace Sierra
 
